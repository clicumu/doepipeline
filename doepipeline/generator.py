import yaml
import re
import collections
import os

from doepipeline.designer import BaseExperimentDesigner, ExperimentDesigner
from doepipeline.utils import parse_job_to_template_string


class PipelineGenerator:

    """
    Generator class for pipelines.

    Given config the :class:`PipelineGenerator` produces template
    scripts. When given an experimental design the scripts are
    rendered into ready-to-run script strings.
    """

    def __init__(self, config, path_sep=None):
        try:
            self._validate_config(config)
        except AssertionError as e:
            raise ValueError('Invalid config: ' + str(e))

        self._config = config
        self._current_iteration = 1
        self._setting_up = True

        before = config.get('before_run', {})
        self._env_variables = before.get('environment_variables', None)
        self._setup_scripts = before.get('scripts', None)

        jobs = [config[job] for job in config['pipeline']]

        # current workdir should be corresponding iteration, but save the base directory
        self._config['base_directory'] = self._config['working_directory']
        self._update_working_directory()

        specials = {'results_file': self._config['results_file'],
                    'WORKDIR': self._config['working_directory'],
                    'BASEDIR': self._config['base_directory']}
        specials.update(self._config.get('constants', dict()))

        self._scripts_templates = [
            parse_job_to_template_string(job, specials, path_sep) for job in jobs
        ]
        self._factors = config['design']['factors']

    def _update_working_directory(self):
        workdir = os.path.join(self._config.get('base_directory', '.'), str(self._current_iteration))
        self._config['working_directory'] = workdir

    @classmethod
    def from_yaml(cls, yaml_config, *args, **kwargs):
        if isinstance(yaml_config, str):
            with open(yaml_config) as f:
                try:
                    config = yaml.load(f)
                except yaml.parser.ParserError:
                    raise ValueError('config not valid YAML')
        else:
            try:
                config = yaml.load(yaml_config)
            except AttributeError:
                raise ValueError('yaml_config must be path or file-handle')
        return cls(config, *args, **kwargs)

    def new_designer_from_config(self, designer_class=None, *args, **kwargs):
        if designer_class is None:
            designer_class = ExperimentDesigner

        factors = self._config['design']['factors']
        design_type = self._config['design']['type']
        responses = self._config['design']['responses']

        return designer_class(factors, design_type, responses, *args, **kwargs)

    def new_pipeline_collection(self, experiment_design, exp_id_column=None):
        """ Given experiment, create script-strings to execute.

        Parameter settings from experimental design are used to
        render template script strings. Results are are returned
        in an :class:`OrderedDict` with experiment indexes as key
        and list containing pipeline strings.

        Example output:
        pipeline_collection = {
            '0': ['./script_one --param 1', './script_two --other-param 3'],
            '1': ['./script_one --param 2', './script_two --other-param 4'],
            ...
        }

        :param experiment_design: Experimental design.
        :type experiment_design: pandas.DataFrame
        :param exp_id_column: Column of experimental identifiers.
        :type exp_id_column: str | None
        :return: Dictionary containing rendered script strings.
        :rtype: collections.OrderedDict
        """
        pipeline_collection = collections.OrderedDict()
        if not self._setting_up:
            self._current_iteration += 1
            self._update_working_directory()

        for i, experiment in experiment_design.iterrows():
            if exp_id_column is not None:
                exp_id = str(experiment[exp_id_column])
            else:
                exp_id = str(i)

            rendered_scripts = list()

            for script in self._scripts_templates:

                # Find which factors are used in the script template
                factor_name_list = [factor_name for factor_name in self._factors]
                pattern = re.compile("(" + "|".join(factor_name_list) + ")")
                script_factors = re.findall(pattern, script)

                # Get current factor settings
                replacement = {}
                for factor_name in script_factors:
                    factor_type = self._factors[factor_name].get('type', 'quantitative')
                    factor_value = experiment[factor_name]
                    replacement[factor_name] = int(factor_value) if factor_type.lower() == 'ordinal' else factor_value

                # Replace the factor placeholders with the factor values
                script = script.format(**replacement)

                rendered_scripts.append(script)

            pipeline_collection[exp_id] = rendered_scripts

        pipeline_collection['ENV_VARIABLES'] = self._env_variables
        pipeline_collection['SETUP_SCRIPTS'] = self._setup_scripts
        pipeline_collection['RESULTS_FILE'] = self._config['results_file']
        pipeline_collection['WORKDIR'] = self._config['working_directory']
        pipeline_collection['JOBNAMES'] = self._config['pipeline']

        if self._setting_up:
            self._setting_up = False
        return pipeline_collection

    def _validate_config(self, config_dict):
        """ Input validation of config.

        Raises AssertionError if config is invalid.

        :param config_dict: Pipeline configuration.
        :raises: AssertionError
        """
        reserved_terms = ('before_run', 'pipeline', 'design', 'constants',
                          'results_file', 'working_directory')
        valid_before = 'environment_variables', 'scripts'

        assert 'pipeline' in config_dict, 'pipeline missing'
        assert 'design' in config_dict, 'design missing'
        assert 'results_file', 'collect_results missing'
        assert 'working_directory' in config_dict, 'working directory missing'

        _validate_constants(config_dict)

        job_names = config_dict['pipeline']
        _validate_job_list_config(config_dict, job_names, reserved_terms)
        _validate_setup_scrip_config(config_dict, valid_before)

        design = config_dict['design']
        allowed_factor_keys = 'min', 'max', 'low_init', 'high_init', 'type', 'numeric_type'
        allowed_factor_types = 'quantitative', 'ordinal', 'categorical'
        assert 'type' in design, 'design type is missing'
        assert 'factors' in design, 'design factors is missing'
        assert 'responses' in design, 'design responses is missing'
        design_factors = design['factors']
        design_responses = design['responses']

        _validate_factor_config(allowed_factor_keys,
                                allowed_factor_types,
                                config_dict,
                                design_factors,
                                job_names)

        _validate_response_config(design_responses)


def _validate_constants(config_dict):
    constants = config_dict.get('constants', dict())
    assert isinstance(constants, dict), 'constants must be key-value mapping'
    assert all(key.isupper() for key in constants.keys()), \
        'constant-keys must be upper-case'


def _validate_job_list_config(config_dict, job_names, reserved_terms):
    assert isinstance(job_names, list), 'pipeline must be listing'
    assert all(job in config_dict for job in job_names), \
        'all jobs in pipeline must be specified'
    assert all(term in job_names for term in config_dict
               if
               term not in reserved_terms), 'all specified jobs must be in pipeline'


def _validate_response_config(design_responses):
    # Check that responses are specified.
    assert isinstance(design_responses, dict), \
        'design responses must be key-value-pairs'
    assert all(
        isinstance(target, dict) for target in design_responses.values()), \
        'design responses optimization goal must be key-value mappings'

def _validate_factor_config(allowed_factor_keys, allowed_factor_types,
                            config_dict, design_factors, job_names):
    # Check that factors are specified.
    for key, factor_settings in design_factors.items():
        assert all(key in allowed_factor_keys for key in factor_settings), \
            'invalid key, allowed keys for factors: {}'.format(
                allowed_factor_keys)
        if 'type' in factor_settings:
            assert factor_settings['type'].lower() in allowed_factor_types, \
                '"type" must be one of {}, error in factor {}'.format(
                    allowed_factor_types, key)
    jobs = [config_dict[job_name] for job_name in job_names]
    # Check existence of scripts and that they are simple strings.
    assert all('script' in job for job in jobs), 'all jobs must have script'
    assert all(isinstance(job['script'], str) for job in jobs), \
        'job scripts must be strings'
    job_w_factors = [job for job in jobs if 'factors' in job]
    # Check factors are dicts.
    assert all(
        all(isinstance(factor, dict) for factor in job['factors'].values()) \
        for job in job_w_factors), 'job factors must be key-value-pairs'
    assert all(
        all(factor in design_factors for factor in job['factors'].keys()) \
        for job in job_w_factors), 'job factors must be specified in design'
    # Check factors either script_option or substituted.
    for job in job_w_factors:
        assert any(['script_option' in factor, 'substitute' in factor] \
                   for factor in job['factors']), \
            'factors must be added as script option or substituted'

<<<<<<< HEAD
        # Get jobs with substitution
        job_w_sub = [job for job in job_w_factors if\
                     any('substitute' in factor for factor in job['factors'].values())]

        # Assert that substitution-factors can be substituted.
        for job in job_w_sub:
            msg = 'substituted factors must be templated in script-string'
            assert all(re.search(r'{%\s*' + fac + r'\s*%}', job['script'])\
                       for fac, fac_d in job['factors'].items()\
                       if fac_d.get('substitute', False)), msg

        self._validate_slurm_config(config_dict, jobs)


def _validate_slurm_config(config_dict, jobs):
    # Check SLURM-specifics.
    assert (any(
        'SLURM' in job.keys() for job in jobs) and 'SLURM' in config_dict), \
        'job specified with SLURM but SLURM project-name is missing'
    if 'SLURM' in config_dict:
        assert 'account_name' in config_dict['SLURM'], \
            'SLURM account name required'

        for job in (j for j in jobs if 'SLURM' in j):
            assert 'SLURM' in job, \
                'All jobs must have SLURM-settings specified'
            assert 'p' in job['SLURM'] and job['SLURM']['p'], \
                'job type must be set (-p)'
            assert 'n' in job['SLURM'] and job['SLURM']['n'], \
                'job cores/nodes must be set (-n)'
            assert 't' in job['SLURM'] and job['SLURM']['t'], \
                'job time must be set (-t)'
=======
    # Get jobs with substitution
    job_w_sub = [job for job in job_w_factors if \
                 any('substitute' in factor for factor in
                     job['factors'].values())]
    # Assert that substitution-factors can be substituted.
    for job in job_w_sub:
        msg = 'substituted factors must be templated in script-string'
        assert all(re.search(r'{%\s*' + fac + r'\s*%}', job['script']) \
                   for fac, fac_d in job['factors'].items() \
                   if fac_d.get('substitute', False)), msg


def _validate_setup_scrip_config(config_dict, valid_before):
    if 'before_run' in config_dict:
        before = config_dict['before_run']
        assert all(key in valid_before for key in before), \
            'invalid key, allowed before_run: {}'.format(
                ', '.join(valid_before))
        if 'scripts' in before:
            assert isinstance(before['scripts'], list), \
                'before_run scripts must be a list of strings'
            assert all(isinstance(script, str) \
                       for script in before['scripts']), \
                'before_run scripts must be a list of strings'
        if 'environment_variables' in before:
            assert isinstance(before['environment_variables'], dict), \
                'environment_variables must be key-value-pairs'
            assert all(isinstance(value, str) for value \
                       in before['environment_variables'].values()), \
                'environment_variables values must be strings'
>>>>>>> 85c6bd23
<|MERGE_RESOLUTION|>--- conflicted
+++ resolved
@@ -140,6 +140,15 @@
 
         if self._setting_up:
             self._setting_up = False
+
+        if 'SLURM' in self._config:
+            slurm = self._config['SLURM']
+            slurm['jobs'] = list()
+            for job in (self._config[name] for name in self._config['pipeline']):
+                slurm['jobs'].append(job.get('SLURM', None))
+
+            pipeline_collection['SLURM'] = slurm
+
         return pipeline_collection
 
     def _validate_config(self, config_dict):
@@ -237,40 +246,6 @@
                    for factor in job['factors']), \
             'factors must be added as script option or substituted'
 
-<<<<<<< HEAD
-        # Get jobs with substitution
-        job_w_sub = [job for job in job_w_factors if\
-                     any('substitute' in factor for factor in job['factors'].values())]
-
-        # Assert that substitution-factors can be substituted.
-        for job in job_w_sub:
-            msg = 'substituted factors must be templated in script-string'
-            assert all(re.search(r'{%\s*' + fac + r'\s*%}', job['script'])\
-                       for fac, fac_d in job['factors'].items()\
-                       if fac_d.get('substitute', False)), msg
-
-        self._validate_slurm_config(config_dict, jobs)
-
-
-def _validate_slurm_config(config_dict, jobs):
-    # Check SLURM-specifics.
-    assert (any(
-        'SLURM' in job.keys() for job in jobs) and 'SLURM' in config_dict), \
-        'job specified with SLURM but SLURM project-name is missing'
-    if 'SLURM' in config_dict:
-        assert 'account_name' in config_dict['SLURM'], \
-            'SLURM account name required'
-
-        for job in (j for j in jobs if 'SLURM' in j):
-            assert 'SLURM' in job, \
-                'All jobs must have SLURM-settings specified'
-            assert 'p' in job['SLURM'] and job['SLURM']['p'], \
-                'job type must be set (-p)'
-            assert 'n' in job['SLURM'] and job['SLURM']['n'], \
-                'job cores/nodes must be set (-n)'
-            assert 't' in job['SLURM'] and job['SLURM']['t'], \
-                'job time must be set (-t)'
-=======
     # Get jobs with substitution
     job_w_sub = [job for job in job_w_factors if \
                  any('substitute' in factor for factor in
@@ -281,6 +256,9 @@
         assert all(re.search(r'{%\s*' + fac + r'\s*%}', job['script']) \
                    for fac, fac_d in job['factors'].items() \
                    if fac_d.get('substitute', False)), msg
+
+    if 'SLURM' in config_dict:
+        _validate_slurm_config(config_dict, jobs)
 
 
 def _validate_setup_scrip_config(config_dict, valid_before):
@@ -301,4 +279,24 @@
             assert all(isinstance(value, str) for value \
                        in before['environment_variables'].values()), \
                 'environment_variables values must be strings'
->>>>>>> 85c6bd23
+
+
+
+def _validate_slurm_config(config_dict, jobs):
+    # Check SLURM-specifics.
+    assert (any(
+        'SLURM' in job.keys() for job in jobs) and 'SLURM' in config_dict), \
+        'job specified with SLURM but SLURM project-name is missing'
+    if 'SLURM' in config_dict:
+        assert 'account_name' in config_dict['SLURM'], \
+            'SLURM account name required'
+
+        for job in (j for j in jobs if 'SLURM' in j):
+            assert 'SLURM' in job, \
+                'All jobs must have SLURM-settings specified'
+            assert 'p' in job['SLURM'] and job['SLURM']['p'], \
+                'job type must be set (-p)'
+            assert 'n' in job['SLURM'] and job['SLURM']['n'], \
+                'job cores/nodes must be set (-n)'
+            assert 't' in job['SLURM'] and job['SLURM']['t'], \
+                'job time must be set (-t)'